from typing import Dict, Optional
from kinde_sdk.core.storage.framework_aware_storage import FrameworkAwareStorage
from fastapi import Request
<<<<<<< HEAD
from kinde_sdk.core.framework.framework_context import FrameworkContext
import logging

logger = logging.getLogger(__name__)

=======

>>>>>>> 14df0c95
class FastAPIStorage(FrameworkAwareStorage):
    """
    FastAPI storage implementation that uses FastAPI's session management.
    This implementation stores data in the session using cookies.
    """
    
    def __init__(self):
        """Initialize the FastAPI storage."""
        super().__init__()

    def get(self, key: str) -> Optional[Dict]:
        """
        Retrieve data associated with the given key from the session.
        
        Args:
            key (str): The key to retrieve data for.
            
        Returns:
            Optional[Dict]: The stored data or None if not found.
        """
        session = self._get_session()
<<<<<<< HEAD
        
        if session is None:
            logger.error("No session object found in request")
            return None
            
        return session.get(key)
=======
        return session.get(key) if session else None
>>>>>>> 14df0c95

    def set(self, key: str, value: Dict) -> None:
        """
        Store data associated with the given key in the session.
        
        Args:
            key (str): The key to store the data under.
            value (Dict): The data to store.
        """
        session = self._get_session()
<<<<<<< HEAD
        
        if session is not None:
            session[key] = value
            # Mark session as modified for FastAPI/Starlette
            if hasattr(session, 'modified'):
                session.modified = True
=======
        if session:
            session[key] = value
>>>>>>> 14df0c95

    def set_flat(self, value: str) -> None:
        """
        Store flat data in the session.
        
        Args:
            value (str): The data to store.
        """
        session = self._get_session()
<<<<<<< HEAD
        if session is not None:
            session["_flat_data"] = value
            # Mark session as modified for FastAPI/Starlette
            if hasattr(session, 'modified'):
                session.modified = True
=======
        if session:
            session["_flat_data"] = value
>>>>>>> 14df0c95

    def delete(self, key: str) -> None:
        """
        Delete data associated with the given key from the session.
        
        Args:
            key (str): The key to delete data for.
        """
<<<<<<< HEAD
        logger.warning(f"Deleting a session key")
        session = self._get_session()
        if session is not None and key in session:
            del session[key]
            # Mark session as modified for FastAPI/Starlette
            if hasattr(session, 'modified'):
                session.modified = True 
=======
        session = self._get_session()
        if session and key in session:
            del session[key] 
>>>>>>> 14df0c95
<|MERGE_RESOLUTION|>--- conflicted
+++ resolved
@@ -1,15 +1,12 @@
 from typing import Dict, Optional
 from kinde_sdk.core.storage.framework_aware_storage import FrameworkAwareStorage
+from kinde_sdk.core.storage.framework_aware_storage import FrameworkAwareStorage
 from fastapi import Request
-<<<<<<< HEAD
 from kinde_sdk.core.framework.framework_context import FrameworkContext
 import logging
 
 logger = logging.getLogger(__name__)
 
-=======
-
->>>>>>> 14df0c95
 class FastAPIStorage(FrameworkAwareStorage):
     """
     FastAPI storage implementation that uses FastAPI's session management.
@@ -31,16 +28,12 @@
             Optional[Dict]: The stored data or None if not found.
         """
         session = self._get_session()
-<<<<<<< HEAD
         
         if session is None:
             logger.error("No session object found in request")
             return None
             
         return session.get(key)
-=======
-        return session.get(key) if session else None
->>>>>>> 14df0c95
 
     def set(self, key: str, value: Dict) -> None:
         """
@@ -51,17 +44,12 @@
             value (Dict): The data to store.
         """
         session = self._get_session()
-<<<<<<< HEAD
         
         if session is not None:
             session[key] = value
             # Mark session as modified for FastAPI/Starlette
             if hasattr(session, 'modified'):
                 session.modified = True
-=======
-        if session:
-            session[key] = value
->>>>>>> 14df0c95
 
     def set_flat(self, value: str) -> None:
         """
@@ -71,16 +59,11 @@
             value (str): The data to store.
         """
         session = self._get_session()
-<<<<<<< HEAD
         if session is not None:
             session["_flat_data"] = value
             # Mark session as modified for FastAPI/Starlette
             if hasattr(session, 'modified'):
                 session.modified = True
-=======
-        if session:
-            session["_flat_data"] = value
->>>>>>> 14df0c95
 
     def delete(self, key: str) -> None:
         """
@@ -89,16 +72,10 @@
         Args:
             key (str): The key to delete data for.
         """
-<<<<<<< HEAD
         logger.warning(f"Deleting a session key")
         session = self._get_session()
         if session is not None and key in session:
             del session[key]
             # Mark session as modified for FastAPI/Starlette
             if hasattr(session, 'modified'):
-                session.modified = True 
-=======
-        session = self._get_session()
-        if session and key in session:
-            del session[key] 
->>>>>>> 14df0c95
+                session.modified = True 